import json
import multiprocessing
import os
from typing import Any, List, Tuple

import cv2
import hydra
import numpy as np
import pandas as pd
import supervisely_lib as sly
from joblib import Parallel, delayed
from omegaconf import DictConfig
from supervisely import Polygon
from tqdm import tqdm


def get_mask_properties(
    figure: dict,
    mask: np.ndarray,
    crop: List[List[int]],
) -> Tuple[str, Polygon, List[List[Any]]]:
    if figure['geometryType'] == 'polygon':
        polygon = figure['geometry']['points']['exterior']
        cv2.fillPoly(mask, np.array([polygon]), 1)
        mask = mask[
            crop[0][1] : crop[1][1],
            crop[0][0] : crop[1][0],
        ]
        mask = mask.astype(bool)
    elif figure['geometryType'] == 'bitmap':
        mask = mask.astype(bool)
        bitmap = figure['geometry']['bitmap']['data']
        mask_ = sly.Bitmap.base64_2_data(bitmap)
        mask[
            figure['geometry']['bitmap']['origin'][1] : figure['geometry']['bitmap']['origin'][1]
            + mask_.shape[0],
            figure['geometry']['bitmap']['origin'][0] : figure['geometry']['bitmap']['origin'][0]
            + mask_.shape[1],
        ] = mask_[:, :]
    else:
        return None, None, None

    mask = mask[
        crop[0][1] : crop[1][1],
        crop[0][0] : crop[1][0],
    ]
    encoded_mask = sly.Bitmap.data_2_base64(mask)
    mask = sly.Bitmap(mask)
    contour = mask.to_contours()[0]
    bbox = [
        [min(contour.exterior_np[:, 1]), min(contour.exterior_np[:, 0])],
        [max(contour.exterior_np[:, 1]), max(contour.exterior_np[:, 0])],
    ]

    return encoded_mask, contour, bbox


def parse_single_annotation(
    dataset: sly.VideoDataset,
    class_ids: dict,
    crop: List[List[int]],
    img_dir: str,
) -> pd.DataFrame:
    df_ann = pd.DataFrame()
    study = dataset.name
    for video_name in dataset:
        series = video_name.split('_')[1]
        ann_path = os.path.join(dataset.ann_dir, f'{video_name}.json')
        ann = json.load(open(ann_path))
        ann_frames = pd.DataFrame(ann['frames'])
        objects = pd.DataFrame(ann['objects'])
        for idx in range(ann['framesCount']):
            slice = f'{idx + 1:03d}'
            img_name = f'{study}_{series}_{slice}.png'
            if len(ann_frames) > 0:
                ann_frame = ann_frames.loc[ann_frames['index'] == idx]
            else:
                ann_frame = []

            # Initializing the dictionary with annotations
            result_dict = {
                'image_path': os.path.join(img_dir, img_name),
                'image_name': img_name,
                'study': study,
                'series': series,
                'slice': slice,
                'image_width': crop[1][0] - crop[0][0],
                'image_height': crop[1][1] - crop[0][1],
                'class_id': None,
                'class_name': None,
                'x1': None,
                'y1': None,
                'x2': None,
                'y2': None,
                'xc': None,
                'yc': None,
                'box_width': None,
                'box_height': None,
                'area': None,
                'mask_b64': None,
            }

            if len(ann_frame) != 0:
                for figure in ann_frame.figures.tolist()[0]:
                    # Extract figure features
                    obj = objects[objects['key'] == figure['objectKey']]
                    class_title = obj.classTitle.values[0]
                    mask = np.zeros((ann['size']['width'], ann['size']['height']))
                    encoded_mask, contour, bbox = get_mask_properties(
                        figure=figure,
                        mask=mask,
                        crop=crop,
                    )
                    if encoded_mask is None:
                        break

                    # Fill the result dictionary with the figure properties
                    result_dict['class_id'] = class_ids[class_title]
                    result_dict['class_name'] = class_title
                    result_dict['x1'] = bbox[0][0]
                    result_dict['y1'] = bbox[0][1]
                    result_dict['x2'] = bbox[1][0]
                    result_dict['y2'] = bbox[1][1]
                    result_dict['xc'] = int(np.mean([bbox[0][0], bbox[1][0]]))
                    result_dict['yc'] = int(np.mean([bbox[0][1], bbox[1][1]]))
                    result_dict['box_width'] = bbox[1][0] - bbox[0][0]
                    result_dict['box_height'] = bbox[1][1] - bbox[0][1]
                    result_dict['area'] = int(contour.area)
                    result_dict['mask_b64'] = encoded_mask
                    df_ann = pd.concat([df_ann, pd.DataFrame(result_dict, index=[0])])

            # Save empty annotation if ann is None
            else:
                df_ann = pd.concat([df_ann, pd.DataFrame(result_dict, index=[0])])

    return df_ann


def parse_single_video(
    dataset: sly.VideoDataset,
    src_dir: str,
    img_dir: str,
    crop: List[List[int]],
) -> None:
    study = dataset.name
    for video_name in dataset:
        series = video_name.split('_')[1]
        vid = cv2.VideoCapture(
            f'{src_dir}/{study}/{dataset.item_dir_name}/{video_name}',
        )
        idx = 1
        while True:
            _, img = vid.read()
            if _:
                img = img[
                    crop[0][1] : crop[1][1],
                    crop[0][0] : crop[1][0],
                    :,
                ]
                img_name = f'{study}_{series}_{idx:03d}.png'
                cv2.imwrite(os.path.join(img_dir, img_name), img)
                idx += 1
            else:
                break


def annotation_parsing(
    datasets: sly.Project.DatasetDict,
    class_ids: dict,
    crop: List[List[int]],
    img_dir: str,
):
    num_cores = multiprocessing.cpu_count()
    annotation = Parallel(n_jobs=num_cores, backend='threading')(
        delayed(parse_single_annotation)(
            dataset=dataset,
            class_ids=class_ids,
            crop=crop,
            img_dir=img_dir,
        )
        for dataset in tqdm(datasets, desc='Annotation parsing')
    )

    return annotation


def video_parsing(
    datasets,
    img_dir: str,
    src_dir: str,
    crop: List[List[int]],
) -> None:
    os.makedirs(img_dir, exist_ok=True)

    num_cores = multiprocessing.cpu_count()
    Parallel(n_jobs=num_cores, backend='threading')(
        delayed(parse_single_video)(
            dataset=dataset,
            src_dir=src_dir,
            img_dir=img_dir,
            crop=crop,
        )
        for dataset in tqdm(datasets, desc='Video parsing')
    )


@hydra.main(
    config_path=os.path.join(os.getcwd(), 'configs'),
    config_name='convert_sly_to_int',
    version_base=None,
)
def main(
    cfg: DictConfig,
) -> None:
<<<<<<< HEAD
    meta = json.load(open(os.path.join(cfg.study_dir, 'meta.json')))
    project_sly = sly.VideoProject(cfg.study_dir, sly.OpenMode.READ)
=======
    meta = json.load(open(os.path.join(cfg.data_dir, 'meta.json')))
    project_sly = sly.VideoProject(cfg.data_dir, sly.OpenMode.READ)
>>>>>>> 192f7ed1
    class_ids = {value['title']: id for (id, value) in enumerate(meta['classes'])}
    img_dir = os.path.join(cfg.save_dir, 'img')

    # 1. Video parsing
    video_parsing(
        datasets=project_sly.datasets,
        img_dir=img_dir,
<<<<<<< HEAD
        src_dir=cfg.study_dir,
=======
        src_dir=cfg.data_dir,
>>>>>>> 192f7ed1
        crop=cfg.crop,
    )

    # 2. Annotation parsing
    df_list = annotation_parsing(
        img_dir=img_dir,
        datasets=project_sly.datasets,
        class_ids=class_ids,
        crop=cfg.crop,
    )

    # 3. Save annotation data frame
    df = pd.concat(df_list)
    df.sort_values(['image_path', 'class_id'], inplace=True)
    df.reset_index(drop=True, inplace=True)
    df.index += 1
    save_path = os.path.join(cfg.save_dir, 'metadata.xlsx')
    df.to_excel(
        save_path,
        sheet_name='Metadata',
        index=True,
        index_label='id',
    )


if __name__ == '__main__':
    main()<|MERGE_RESOLUTION|>--- conflicted
+++ resolved
@@ -61,6 +61,7 @@
     crop: List[List[int]],
     img_dir: str,
 ) -> pd.DataFrame:
+
     df_ann = pd.DataFrame()
     study = dataset.name
     for video_name in dataset:
@@ -205,20 +206,15 @@
 
 
 @hydra.main(
-    config_path=os.path.join(os.getcwd(), 'configs'),
+    config_path=os.path.join(os.getcwd(), 'config'),
     config_name='convert_sly_to_int',
     version_base=None,
 )
 def main(
     cfg: DictConfig,
 ) -> None:
-<<<<<<< HEAD
     meta = json.load(open(os.path.join(cfg.study_dir, 'meta.json')))
     project_sly = sly.VideoProject(cfg.study_dir, sly.OpenMode.READ)
-=======
-    meta = json.load(open(os.path.join(cfg.data_dir, 'meta.json')))
-    project_sly = sly.VideoProject(cfg.data_dir, sly.OpenMode.READ)
->>>>>>> 192f7ed1
     class_ids = {value['title']: id for (id, value) in enumerate(meta['classes'])}
     img_dir = os.path.join(cfg.save_dir, 'img')
 
@@ -226,11 +222,7 @@
     video_parsing(
         datasets=project_sly.datasets,
         img_dir=img_dir,
-<<<<<<< HEAD
         src_dir=cfg.study_dir,
-=======
-        src_dir=cfg.data_dir,
->>>>>>> 192f7ed1
         crop=cfg.crop,
     )
 
