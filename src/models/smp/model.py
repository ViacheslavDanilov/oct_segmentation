--- conflicted
+++ resolved
@@ -8,12 +8,8 @@
 import segmentation_models_pytorch as smp
 import torch
 
-<<<<<<< HEAD
+import wandb
 from src.data.utils import CLASS_COLORS_BGR, CLASS_IDS, CLASS_IDS_REVERSED
-=======
-import wandb
-from src.data.utils import CLASS_COLOR_BGR, CLASS_ID, CLASS_ID_REVERSED
->>>>>>> 190c812b
 from src.models.smp.utils import get_metrics, save_metrics_on_epoch
 
 
@@ -205,19 +201,11 @@
 
             wandb_mask_inference = np.zeros((img.shape[0], img.shape[1]))
             wandb_mask_ground_truth = np.zeros((img.shape[0], img.shape[1]))
-<<<<<<< HEAD
-            for idx, cl in enumerate(self.classes):
-                color_mask_gt[mask[:, :, idx] == 1] = CLASS_COLORS_BGR[cl]
-                color_mask_pred[pred_mask[:, :, idx] == 1] = CLASS_COLORS_BGR[cl]
-                wandb_mask_inference[pred_mask[:, :, idx] == 1] = CLASS_IDS[cl]
-                wandb_mask_ground_truth[mask[:, :, idx] == 1] = CLASS_IDS[cl]
-=======
             for idy, cl in enumerate(self.classes):
-                color_mask_gt[mask[:, :, idy] == 1] = CLASS_COLOR_BGR[cl]
-                color_mask_pred[pred_mask[:, :, idy] == 1] = CLASS_COLOR_BGR[cl]
-                wandb_mask_inference[pred_mask[:, :, idy] == 1] = CLASS_ID[cl]
-                wandb_mask_ground_truth[mask[:, :, idy] == 1] = CLASS_ID[cl]
->>>>>>> 190c812b
+                color_mask_gt[mask[:, :, idy] == 1] = CLASS_COLORS_BGR[cl]
+                color_mask_pred[pred_mask[:, :, idy] == 1] = CLASS_COLORS_BGR[cl]
+                wandb_mask_inference[pred_mask[:, :, idy] == 1] = CLASS_IDS[cl]
+                wandb_mask_ground_truth[mask[:, :, idy] == 1] = CLASS_IDS[cl]
 
             res = np.hstack((img, color_mask_gt))
             res = np.hstack((res, color_mask_pred))
