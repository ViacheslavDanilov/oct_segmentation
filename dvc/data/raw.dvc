wdir: ../../data
outs:
<<<<<<< HEAD
- md5: c15ce7293cf40ea290e5329105241508
  size: 4036187702
  path: raw.zip
=======
- md5: d9e8594124a31026a68606a6e2a5e60f.dir
  size: 18465326627
  nfiles: 101
  path: raw
>>>>>>> 192f7ed1
<|MERGE_RESOLUTION|>--- conflicted
+++ resolved
@@ -1,12 +1,6 @@
 wdir: ../../data
 outs:
-<<<<<<< HEAD
-- md5: c15ce7293cf40ea290e5329105241508
-  size: 4036187702
-  path: raw.zip
-=======
 - md5: d9e8594124a31026a68606a6e2a5e60f.dir
   size: 18465326627
   nfiles: 101
-  path: raw
->>>>>>> 192f7ed1
+  path: raw